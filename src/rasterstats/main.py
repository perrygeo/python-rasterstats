# -*- coding: utf-8 -*-
from __future__ import absolute_import
from __future__ import division
import numpy as np
import warnings
from affine import Affine
from shapely.geometry import shape
from .io import read_features, Raster
from .utils import (rasterize_geom, get_percentile, check_stats,
                    remap_categories, key_assoc_val, boxify_points)


def raster_stats(*args, **kwargs):
    """Deprecated. Use zonal_stats instead."""
    warnings.warn("'raster_stats' is an alias to 'zonal_stats'"
                  " and will disappear in 1.0", DeprecationWarning)
    return zonal_stats(*args, **kwargs)


def zonal_stats(*args, **kwargs):
    """The primary zonal statistics entry point.

    All arguments are passed directly to ``gen_zonal_stats``.
    See its docstring for details.

    The only difference is that ``zonal_stats`` will
    return a list rather than a generator."""
    return list(gen_zonal_stats(*args, **kwargs))


def gen_zonal_stats(
        vectors, raster,
        layer=0,
        band=1,
        nodata=None,
        no_overlap=None,
        affine=None,
        stats=None,
        all_touched=False,
        categorical=False,
        category_map=None,
        add_stats=None,
        zone_func=None,
        raster_out=False,
        prefix=None,
        geojson_out=False, **kwargs):
    """Zonal statistics of raster values aggregated to vector geometries.

    Parameters
    ----------
    vectors: path to an vector source or geo-like python objects

    raster: ndarray or path to a GDAL raster source
        If ndarray is passed, the ``affine`` kwarg is required.

    layer: int or string, optional
        If `vectors` is a path to an fiona source,
        specify the vector layer to use either by name or number.
        defaults to 0

    band: int, optional
        If `raster` is a GDAL source, the band number to use (counting from 1).
        defaults to 1.

    nodata: float, optional
        If `raster` is a GDAL source, this value overrides any NODATA value
        specified in the file's metadata.
        If `None`, the file's metadata's NODATA value (if any) will be used.
        defaults to `None`.

    affine: Affine instance
        required only for ndarrays, otherwise it is read from src

    stats:  list of str, or space-delimited str, optional
        Which statistics to calculate for each zone.
        All possible choices are listed in ``utils.VALID_STATS``.
        defaults to ``DEFAULT_STATS``, a subset of these.

    all_touched: bool, optional
        Whether to include every raster cell touched by a geometry, or only
        those having a center point within the polygon.
        defaults to `False`

    categorical: bool, optional

    category_map: dict
        A dictionary mapping raster values to human-readable categorical names.
        Only applies when categorical is True

    add_stats: dict
        with names and functions of additional stats to compute, optional

    zone_func: callable
        function to apply to zone ndarray prior to computing stats

    raster_out: boolean
        Include the masked numpy array for each feature?, optional

        Each feature dictionary will have the following additional keys:
        mini_raster_array: The clipped and masked numpy array
        mini_raster_affine: Affine transformation
        mini_raster_nodata: NoData Value

    prefix: string
        add a prefix to the keys (default: None)

    geojson_out: boolean
        Return list of GeoJSON-like features (default: False)
        Original feature geometry and properties will be retained
        with zonal stats appended as additional properties.
        Use with `prefix` to ensure unique and meaningful property names.

    Returns
    -------
    generator of dicts (if geojson_out is False)
        Each item corresponds to a single vector feature and
        contains keys for each of the specified stats.

    generator of geojson features (if geojson_out is True)
        GeoJSON-like Feature as python dict
    """
    stats, run_count = check_stats(stats, categorical)

    # Handle 1.0 deprecations
    transform = kwargs.get('transform')
    if transform:
        warnings.warn("GDAL-style transforms will disappear in 1.0. "
                      "Use affine=Affine.from_gdal(*transform) instead",
                      DeprecationWarning)
        if not affine:
            affine = Affine.from_gdal(*transform)

    cp = kwargs.get('copy_properties')
    if cp:
        warnings.warn("Use `geojson_out` to preserve feature properties",
                      DeprecationWarning)

    band_num = kwargs.get('band_num')
    if band_num:
        warnings.warn("Use `band` to specify band number", DeprecationWarning)
        band = band_num


    if 'no_overlap' in stats:
        if no_overlap is None:
            no_overlap = -998
            if no_overlap == nodata:
                no_overlap = -997

            warnings.warn("Setting no_overlap to {0}; specify no_overlap "
                          "explicitly when request the `no_overlap` stat".format(
                            no_overlap))
        elif no_overlap == nodata:
            raise Exception("`no_overlap` value is equal to `nodata` value. "
                            "Values must be distinct to calculate `no_overlap`")

    tmp_nodata = no_overlap if 'no_overlap' in stats else nodata



    with Raster(raster, affine=affine, nodata=tmp_nodata, band=band) as rast:

        features_iter = read_features(vectors, layer)
        for _, feat in enumerate(features_iter):
            geom = shape(feat['geometry'])

            if 'Point' in geom.type:
                geom = boxify_points(geom, rast)

            geom_bounds = tuple(geom.bounds)

            fsrc = rast.read(bounds=geom_bounds, masked=False)

            print stats
            print "no_overlap: {0}".format(no_overlap)
            print "nodata: {0}".format(nodata)
            print "tmp_nodata: {0}".format(tmp_nodata)
            print "fsrc.nodata: {0}".format(fsrc.nodata)


            # rasterized geometry
            rv_array = rasterize_geom(geom, like=fsrc, all_touched=all_touched)

            # nodata mask
            isnodata = (fsrc.array == fsrc.nodata)

            # include actual nodata val when no_overlap is used
            if nodata is not None:
                isnodata = (isnodata | (fsrc.array == nodata))

            # add nan mask (if necessary)
            has_nan = (np.issubdtype(fsrc.array.dtype, float)
                and np.isnan(fsrc.array.min()))
            if has_nan:
                isnodata = (isnodata | np.isnan(fsrc.array))


            # Mask the source data array
            # mask everything that is not a valid value or not within our geom
            masked = np.ma.MaskedArray(
                fsrc.array,
                mask=(isnodata | ~rv_array))


            print "fsrc.array"
            print fsrc.array
            print "isnodata"
            print isnodata
            print "rv_array"
            print rv_array
            print "masked"
            print masked

            # execute zone_func on masked zone ndarray
            if zone_func is not None:
                if not callable(zone_func):
                    raise TypeError(('zone_func must be a callable '
                                     'which accepts function a '
                                     'single `zone_array` arg.'))
                zone_func(masked)

            if masked.compressed().size == 0:
                # nothing here, fill with None and move on
                feature_stats = dict([(stat, None) for stat in stats])
                if 'count' in stats:  # special case, zero makes sense here
                    feature_stats['count'] = 0
            else:
                if run_count:
                    keys, counts = np.unique(masked.compressed(), return_counts=True)
                    pixel_count = dict(zip([np.asscalar(k) for k in keys],
                                           [np.asscalar(c) for c in counts]))


                if categorical:
                    feature_stats = dict(pixel_count)
                    if category_map:
                        feature_stats = remap_categories(category_map, feature_stats)
                else:
                    feature_stats = {}

                if 'min' in stats:
                    feature_stats['min'] = float(masked.min())
                if 'max' in stats:
                    feature_stats['max'] = float(masked.max())
                if 'mean' in stats:
                    feature_stats['mean'] = float(masked.mean())
                if 'count' in stats:
                    feature_stats['count'] = int(masked.count())
                # optional
                if 'sum' in stats:
                    feature_stats['sum'] = float(masked.sum())
                if 'std' in stats:
                    feature_stats['std'] = float(masked.std())
                if 'median' in stats:
                    feature_stats['median'] = float(np.median(masked.compressed()))
                if 'majority' in stats:
                    feature_stats['majority'] = float(key_assoc_val(pixel_count, max))
                if 'minority' in stats:
                    feature_stats['minority'] = float(key_assoc_val(pixel_count, min))
                if 'unique' in stats:
                    feature_stats['unique'] = len(list(pixel_count.keys()))
                if 'range' in stats:
                    try:
                        rmin = feature_stats['min']
                    except KeyError:
                        rmin = float(masked.min())
                    try:
                        rmax = feature_stats['max']
                    except KeyError:
                        rmax = float(masked.max())
                    feature_stats['range'] = rmax - rmin

                for pctile in [s for s in stats if s.startswith('percentile_')]:
                    q = get_percentile(pctile)
                    pctarr = masked.compressed()
                    feature_stats[pctile] = np.percentile(pctarr, q)

<<<<<<< HEAD

            if 'nodata' in stats or 'no_overlap' in stats:
=======
            if 'nodata' in stats or 'nan' in stats:
>>>>>>> a0eef4ee
                featmasked = np.ma.MaskedArray(fsrc.array, mask=(~rv_array))

                if 'nodata' in stats:
                    feature_stats['nodata'] = float((featmasked == fsrc.nodata).sum())
<<<<<<< HEAD
                if 'no_overlap' in stats:
                    feature_stats['no_overlap'] = float((featmasked == no_overlap).sum())

=======
                if 'nan' in stats:
                    feature_stats['nan'] = float(np.isnan(featmasked).sum()) if has_nan else 0
>>>>>>> a0eef4ee

            if add_stats is not None:
                for stat_name, stat_func in add_stats.items():
                    feature_stats[stat_name] = stat_func(masked)

            if raster_out:
                feature_stats['mini_raster_array'] = masked
                feature_stats['mini_raster_affine'] = fsrc.affine
                feature_stats['mini_raster_nodata'] = fsrc.nodata

            if prefix is not None:
                prefixed_feature_stats = {}
                for key, val in feature_stats.items():
                    newkey = "{}{}".format(prefix, key)
                    prefixed_feature_stats[newkey] = val
                feature_stats = prefixed_feature_stats

            if geojson_out:
                for key, val in feature_stats.items():
                    if 'properties' not in feat:
                        feat['properties'] = {}
                    feat['properties'][key] = val
                yield feat
            else:
                yield feature_stats<|MERGE_RESOLUTION|>--- conflicted
+++ resolved
@@ -275,24 +275,16 @@
                     pctarr = masked.compressed()
                     feature_stats[pctile] = np.percentile(pctarr, q)
 
-<<<<<<< HEAD
-
-            if 'nodata' in stats or 'no_overlap' in stats:
-=======
-            if 'nodata' in stats or 'nan' in stats:
->>>>>>> a0eef4ee
+
+            if any(i in stats for i in ['nodata', 'nan', 'no_overlap']):
                 featmasked = np.ma.MaskedArray(fsrc.array, mask=(~rv_array))
 
                 if 'nodata' in stats:
                     feature_stats['nodata'] = float((featmasked == fsrc.nodata).sum())
-<<<<<<< HEAD
+                if 'nan' in stats:
+                    feature_stats['nan'] = float(np.isnan(featmasked).sum()) if has_nan else 0
                 if 'no_overlap' in stats:
                     feature_stats['no_overlap'] = float((featmasked == no_overlap).sum())
-
-=======
-                if 'nan' in stats:
-                    feature_stats['nan'] = float(np.isnan(featmasked).sum()) if has_nan else 0
->>>>>>> a0eef4ee
 
             if add_stats is not None:
                 for stat_name, stat_func in add_stats.items():
