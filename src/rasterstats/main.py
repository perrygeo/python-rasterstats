--- conflicted
+++ resolved
@@ -41,7 +41,7 @@
     add_stats=None,
     raster_out=False,
     prefix=None,
-    geojson_out=False,**kwargs):
+    geojson_out=False, **kwargs):
     """Zonal statistics of raster values aggregated to vector geometries.
 
     Parameters
@@ -150,10 +150,7 @@
 
             # create ndarray of rasterized geometry
             rv_array = rasterize_geom(geom, like=fsrc, all_touched=all_touched)
-<<<<<<< HEAD
             assert rv_array.shape == fsrc.shape
-=======
->>>>>>> 2ff4914d
 
             # Mask the source data array with our current feature
             # we take the logical_not to flip 0<->1 for the correct mask effect
@@ -221,12 +218,7 @@
 
             if 'nodata' in stats:
                 featmasked = np.ma.MaskedArray(fsrc.array, mask=np.logical_not(rv_array))
-<<<<<<< HEAD
                 feature_stats['nodata'] = float((featmasked == fsrc.nodata).sum())
-=======
-                nodata_count = float((featmasked == fsrc.nodata).sum())
-                feature_stats['nodata'] = nodata_count
->>>>>>> 2ff4914d
 
             if add_stats is not None:
                 for stat_name, stat_func in add_stats.items():
@@ -251,12 +243,4 @@
                     feat['properties'][key] = val
                 yield feat
             else:
-<<<<<<< HEAD
-                results.append(feature_stats)
-
-            # import ipdb; ipdb.set_trace()
-
-    return results
-=======
-                yield feature_stats
->>>>>>> 2ff4914d
+                yield feature_stats