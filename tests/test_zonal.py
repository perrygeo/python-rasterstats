--- conflicted
+++ resolved
@@ -458,7 +458,6 @@
         assert 'count' in feature['properties']  # from zonal stats
 
 
-<<<<<<< HEAD
 def test_array_overlap_counts():
     from affine import Affine
 
@@ -496,7 +495,7 @@
         assert res['count'] == 9  # Two pixels of valid data
         assert res['nodata'] == 3  # Two pixels of nodata
         assert res['no_overlap'] == 3  # Three pixels of no overlap
-=======
+
 
 # do not think this is actually testing the line i wanted it to
 # since the read_features func for this data type is generating
@@ -527,7 +526,7 @@
     with pytest.deprecated_call():
         stats_b = zonal_stats(polygons, raster, copy_properties=True)
     assert stats_a == stats_b
-    
+
 
 def test_nan_counts():
     from affine import Affine
@@ -557,7 +556,6 @@
         assert res['count'] == 3  # 3 pixels of valid data
         assert res['nodata'] == 3  # 3 pixels of nodata
         assert 'nan' not in res
->>>>>>> a0eef4ee
 
 
 # Optional tests
